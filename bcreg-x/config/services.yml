issuers:
  bcreg:
    name: BC Corporate Registry
    abbreviation: BCReg
<<<<<<< HEAD
    url: https://www2.gov.bc.ca/gov/content/governments/organizational-structure/ministries-organizations/ministries/citizens-services/bc-registries-online-services
    email: bcregistries@gov.bc.ca
    url: $APPLICATION_URL
=======
    url: "https://www2.gov.bc.ca/gov/content/governments/organizational-structure/\
      ministries-organizations/ministries/citizens-services/bc-registries-online-services"
    email: bcreg.test.issuer@example.ca
    logo_path: ../assets/img/bcreg-logo.png
>>>>>>> b234037f

    connection:
      type: TheOrgBook
      api_url: $TOB_API_URL
      sign_target: false

    wallet:
      seed: $WALLET_SEED_BCREG

    credential_types:
      - description: Registration
        schema: registration.bc_registries
        issuer_url: $APPLICATION_URL_INCORP
        credential:
          effective_date:
            input: effective_date
            from: claim
        topic:
          source_id:
            input: registration_id
            from: claim
          type:
            input: registration
            from: value
        mapping:
          - model: name
            fields:
              type:
                input: entity_name
                from: value
              text:
                input: entity_name
                from: claim
          - model: name
            fields:
              type:
                input: entity_name_assumed
                from: value
              text:
                input: entity_name_assumed
                from: claim
          - model: attribute
            fields:
              type:
                input: registration_date
                from: value
              format:
                input: datetime
                from: value
              value:
                input: registration_date
                from: claim
          - model: attribute
            fields:
              type:
                input: entity_name_effective
                from: value
              format:
                input: datetime
                from: value
              value:
                input: entity_name_effective
                from: claim
          - model: attribute
            fields:
              type:
                input: entity_name_assumed_effective
                from: value
              format:
                input: datetime
                from: value
              value:
                input: entity_name_assumed_effective
                from: claim
          - model: category
            fields:
              type:
                input: entity_status
                from: value
              value:
                input: entity_status
                from: claim
          - model: attribute
            fields:
              type:
                input: entity_status_effective
                from: value
              format:
                input: datetime
                from: value
              value:
                input: entity_status_effective
                from: claim
          - model: category
            fields:
              type:
                input: entity_type
                from: value
              value:
                input: entity_type
                from: claim

      - description: Relationship
        schema: relationship.bc_registries
        issuer_url: $APPLICATION_URL_DBA
        credential:
          effective_date:
            input: effective_date
            from: claim
        topic:
          related_source_id:
            input: associated_registration_id
            from: claim
          related_type:
            input: registration
            from: value
          source_id:
            input: registration_id
            from: claim
          type:
            input: registration
            from: value
        cardinality_fields:
          - associated_registration_id
        mapping:
          - model: category
            fields:
              type:
                input: relationship
                from: value
              value:
                input: relationship
                from: claim
          - model: attribute
            fields:
              type:
                input: relationship_description
                from: value
              value:
                input: relationship_description
                from: claim
          - model: category
            fields:
              type:
                input: relationship_status
                from: value
              value:
                input: relationship_status
                from: claim
          - model: attribute
            fields:
              type:
                input: relationship_status_effective
                from: value
              format:
                input: datetime
                from: value
              value:
                input: relationship_status_effective
                from: claim

      - description: Corporate Address
        schema: address.bc_registries
        issuer_url: $APPLICATION_URL_ADDRESS
        credential:
          effective_date:
            input: effective_date
            from: claim
        topic:
          source_id:
            input: registration_id
            from: claim
          type:
            input: registration
            from: value
        cardinality_fields:
          - address_type
        mapping:
          - model: address
            fields:
              addressee:
                input: addressee
                from: claim
              civic_address:
                input: civic_address
                from: claim
              city:
                input: municipality
                from: claim
              province:
                input: province
                from: claim
              postal_code:
                input: postal_code
                from: claim
              country:
                input: country
                from: claim
              type:
                input: address_type
                from: claim

verifiers:
  bctob:
    name: BC OrgBook
    connection:
      type: TheOrgBook
      api_url: $TOB_API_URL
      sign_target: false
    wallet:
      seed: "tob-verifier-wallet-000000000001"

proof_requests:
  registration:
    version: '1.0.0'
    schemas:
      - key:
          # did: DtjQTjwNq7ZyStCE7zwL4r
          name: registration.bc_registries
          version: '1.0.32'
        attributes:
          - registration_id
          - entity_name
          - entity_name_effective
          - entity_name_assumed
          - entity_name_assumed_effective
          - entity_name_trans
          - entity_name_trans_effective
          - entity_status
          - entity_status_effective
          - entity_type
          - registered_jurisdiction
          - registration_type
          - home_jurisdiction
          - effective_date<|MERGE_RESOLUTION|>--- conflicted
+++ resolved
@@ -2,16 +2,9 @@
   bcreg:
     name: BC Corporate Registry
     abbreviation: BCReg
-<<<<<<< HEAD
     url: https://www2.gov.bc.ca/gov/content/governments/organizational-structure/ministries-organizations/ministries/citizens-services/bc-registries-online-services
     email: bcregistries@gov.bc.ca
-    url: $APPLICATION_URL
-=======
-    url: "https://www2.gov.bc.ca/gov/content/governments/organizational-structure/\
-      ministries-organizations/ministries/citizens-services/bc-registries-online-services"
-    email: bcreg.test.issuer@example.ca
     logo_path: ../assets/img/bcreg-logo.png
->>>>>>> b234037f
 
     connection:
       type: TheOrgBook
